class_path: anomalib.data.Folder
init_args:
  name: bottle
  root: "datasets/MVTec/bottle"
  normal_dir: "train/good"
  abnormal_dir: "test/broken_large"
  mask_dir: "ground_truth/broken_large"
  extensions: [".png"]
  train_batch_size: 32
  eval_batch_size: 32
  num_workers: 8
  task: segmentation
<<<<<<< HEAD
  transform: null
  train_transform: null
  eval_transform: null
  test_split_mode: auto
  test_split_ratio: null
  val_split_mode: auto
  val_split_ratio: null
=======
  test_split_mode: from_dir
  test_split_ratio: 0.2
  val_split_mode: same_as_test
  val_split_ratio: 0.5
>>>>>>> c16f51ed
  seed: null<|MERGE_RESOLUTION|>--- conflicted
+++ resolved
@@ -10,18 +10,8 @@
   eval_batch_size: 32
   num_workers: 8
   task: segmentation
-<<<<<<< HEAD
-  transform: null
-  train_transform: null
-  eval_transform: null
   test_split_mode: auto
   test_split_ratio: null
   val_split_mode: auto
   val_split_ratio: null
-=======
-  test_split_mode: from_dir
-  test_split_ratio: 0.2
-  val_split_mode: same_as_test
-  val_split_ratio: 0.5
->>>>>>> c16f51ed
   seed: null