--- conflicted
+++ resolved
@@ -12,11 +12,6 @@
 
 from anomalib.utils.config import to_tuple
 
-<<<<<<< HEAD
-from .base import AnomalibDataModule, AnomalibDataset
-from .depth import DepthDataFormat, Folder3D, MVTec3D
-from .image import CSV, BTech, Folder, ImageDataFormat, Kolektor, MVTec, Visa
-=======
 # Dataclasses
 from .dataclasses import (
     Batch,
@@ -37,7 +32,7 @@
 # Datamodules
 from .datamodules.base import AnomalibDataModule
 from .datamodules.depth import DepthDataFormat, Folder3D, MVTec3D
-from .datamodules.image import BTech, Datumaro, Folder, ImageDataFormat, Kolektor, MVTec, Visa
+from .datamodules.image import CSV, BTech, Datumaro, Folder, ImageDataFormat, Kolektor, MVTec, Visa
 from .datamodules.video import Avenue, ShanghaiTech, UCSDped, VideoDataFormat
 
 # Datasets
@@ -45,7 +40,6 @@
 from .datasets.depth import Folder3DDataset, MVTec3DDataset
 from .datasets.image import BTechDataset, DatumaroDataset, FolderDataset, KolektorDataset, MVTecDataset, VisaDataset
 from .datasets.video import AvenueDataset, ShanghaiTechDataset, UCSDpedDataset
->>>>>>> c16f51ed
 from .predict import PredictDataset
 
 logger = logging.getLogger(__name__)
@@ -127,11 +121,8 @@
     "VideoDataFormat",
     "get_datamodule",
     "BTech",
-<<<<<<< HEAD
     "CSV",
-=======
     "Datumaro",
->>>>>>> c16f51ed
     "Folder",
     "Folder3D",
     "Kolektor",
@@ -141,6 +132,5 @@
     "UCSDped",
     "ShanghaiTech",
     "Visa",
-    "LabelName",
     "PredictDataset",
 ]