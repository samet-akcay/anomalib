--- conflicted
+++ resolved
@@ -50,14 +50,13 @@
         self.image_metrics: AnomalibMetricCollection
         self.pixel_metrics: AnomalibMetricCollection
 
-<<<<<<< HEAD
+        self._transform: Transform | None = None
+        self._input_size: tuple[int, int] | None = None
+
     @property
     def name(self) -> str:
         """Name of the model."""
         return self.__class__.__name__
-=======
-        self._transform: Transform | None = None
-        self._input_size: tuple[int, int] | None = None
 
     def setup(self, stage: str) -> None:
         """Calls the _setup method to build the model if the model is not already built."""
@@ -72,7 +71,6 @@
         in the `__init__` method because it requires some information or data that is not available at the time of
         initialization.
         """
->>>>>>> 80c07560
 
     def forward(self, batch: dict[str, str | torch.Tensor], *args, **kwargs) -> Any:  # noqa: ANN401
         """Perform the forward-pass by passing input tensor to the module.
