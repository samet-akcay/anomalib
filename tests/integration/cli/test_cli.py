--- conflicted
+++ resolved
@@ -191,11 +191,7 @@
         # We need to set the predict dataloader as MVTec AD and UCSDped do not
         # have predict_dataloader attribute defined.
         if dataset_path:
-<<<<<<< HEAD
-            data_root = f"{dataset_path}/MVTecAD"
-=======
             data_root = f"{dataset_path}/mvtecad"
->>>>>>> 8e49f670
             dataclass = "MVTecAD"
             data_args = [
                 "--data",
