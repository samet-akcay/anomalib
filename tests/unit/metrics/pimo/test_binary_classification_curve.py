--- conflicted
+++ resolved
@@ -1,14 +1,11 @@
-# Copyright (C) 2024 Intel Corporation
+# Copyright (C) 2025 Intel Corporation
 # SPDX-License-Identifier: Apache-2.0
 #
 # Original Code
 # https://github.com/jpcbertoldo/aupimo
 
-<<<<<<< HEAD
 """Test binary classification curve."""
 
-=======
->>>>>>> 3e2906a2
 import pytest
 import torch
 
